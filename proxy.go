--- conflicted
+++ resolved
@@ -2,11 +2,7 @@
 
 import (
 	"crypto/tls"
-<<<<<<< HEAD
 	"encoding/hex"
-=======
-	"errors"
->>>>>>> 52b39f87
 	"fmt"
 	"io"
 	"net"
@@ -37,18 +33,11 @@
 	tlsUnwrapp    bool
 	tlsAddress    string
 
-<<<<<<< HEAD
 	scannerLock sync.Mutex
 	Scanner     *yara.Scanner
 	Watcher     *fsnotify.Watcher
 
 	replacements []matchLocation
-=======
-	Matcher   func([]byte)
-	Replacers []Replacer
-	Scanner   *yara.Scanner
-	Bell      bool
->>>>>>> 52b39f87
 
 	// Settings
 	Nagles    bool
@@ -175,7 +164,6 @@
 }
 
 func (p *Proxy) RuleMatching(ctx *yara.ScanContext, rule *yara.Rule) (bool, error) {
-<<<<<<< HEAD
 	tags := rule.Tags()
 	for _, tag := range tags {
 		id := rule.Identifier()
@@ -205,24 +193,6 @@
 			})
 		}
 	}
-=======
-	ruleID := rule.Identifier()
-	p.Log.Warn("Rule %s matched", ruleID)
-	for _, s := range rule.Strings() {
-		matches := s.Matches(ctx)
-		for _, m := range matches {
-			p.Log.Warn("%s: %s", s.Identifier(), string(m.Data()))
-		}
-	}
-
-	if strings.HasPrefix(ruleID, "log_") {
-		if p.Bell {
-			fmt.Print("\a")
-		}
-		return true, nil
-	}
-	p.err("connection terminated due to rule match on rule %s", errors.New(ruleID))
->>>>>>> 52b39f87
 	return false, nil
 }
 
@@ -283,15 +253,8 @@
 		byteFormat = "%s"
 	}
 
-<<<<<<< HEAD
 	// directional copy (64k buffer)
 	buff := make([]byte, 0xffff)
-=======
-	//directional copy (64k buffer)
-	buff := bufPool.Get().([]byte)
-	defer bufPool.Put(buff)
-
->>>>>>> 52b39f87
 	for {
 		if p.erred {
 			break
@@ -336,26 +299,6 @@
 }
 
 func (p *Proxy) LoadYaraConfig(filePath string) error {
-<<<<<<< HEAD
-=======
-	fi, err := os.Stat(filePath)
-	if err != nil {
-		return fmt.Errorf("failed to stat yara config: %v", err)
-	}
-	if iScanner, ok := scanners.Load(fi.ModTime()); ok {
-		scanner, _ := iScanner.(yara.Scanner)
-		p.Scanner = &scanner
-		p.Scanner.SetCallback(p)
-		return nil
-	}
-
-	configChange := "modified"
-	if fi.ModTime().IsZero() {
-		configChange = "created"
-	}
-	p.Log.Info("yara rules file %s - compiling", configChange)
-
->>>>>>> 52b39f87
 	cmp, err := yara.NewCompiler()
 	if err != nil {
 		return fmt.Errorf("error creating yara compiler: %v", err)
@@ -370,7 +313,6 @@
 	}
 	rules, err := cmp.GetRules()
 	if err != nil {
-<<<<<<< HEAD
 		return fmt.Errorf("failed to get yara rules: %w", err)
 	}
 	p.Scanner, err = yara.NewScanner(rules)
@@ -388,20 +330,5 @@
 	if err != nil {
 		return fmt.Errorf("failed to add file %s to file watcher: %w", filePath, err)
 	}
-=======
-		return fmt.Errorf("failed to get yara rules: %v", err)
-	}
-	scanner, err := yara.NewScanner(rules)
-	if err != nil {
-		return fmt.Errorf("failed to create new yara scanner: %v", err)
-	}
-	p.Scanner = scanner
-	scanners.Range(func(key interface{}, value interface{}) bool {
-		scanners.Delete(key)
-		return true
-	})
-	scanners.Store(fi.ModTime(), *scanner)
-	p.Scanner.SetCallback(p)
->>>>>>> 52b39f87
 	return nil
 }